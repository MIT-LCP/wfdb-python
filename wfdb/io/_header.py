--- conflicted
+++ resolved
@@ -1,9 +1,5 @@
 import datetime
-<<<<<<< HEAD
-=======
-import re
 from typing import Collection, List, Tuple
->>>>>>> 002d3293
 
 import numpy as np
 import pandas as pd
